package config

import (
	"github.com/stretchr/testify/assert"
	"os"
	"path/filepath"
	"testing"
)

func TestNew(t *testing.T) {
	dir := t.TempDir()
	script1 := filepath.Join(dir, "script1")
	script2 := filepath.Join(dir, "script2")
	if err := os.WriteFile(script1, []byte{}, 0700); err != nil {
		t.Fatal(err)
	}
	if err := os.WriteFile(script2, []byte{}, 0700); err != nil {
		t.Fatal(err)
	}
<<<<<<< HEAD
	conf := New("xoxb-slack-token", "")
=======
	conf := New("xoxb-slack-token", "xapp-slack-app-token")
>>>>>>> a7dacbf7
	conf.ScriptDir = dir
	platform, err := conf.Platform()
	assert.NoError(t, err)
	assert.Equal(t, Slack, platform)
	assert.ElementsMatch(t, []string{"script1", "script2"}, conf.Scripts())
	assert.False(t, conf.ShareEnabled())
	assert.Empty(t, conf.Script("does-not-exist"))
	assert.Equal(t, script1, conf.Script("script1"))
	assert.Equal(t, script2, conf.Script("script2"))
}

func TestNewDiscordShareHost(t *testing.T) {
	conf := New("not-slack", "")
	conf.ShareHost = "localhost:2586"
	conf.ScriptDir = "/does-not-exist"
	platform, err := conf.Platform()
	assert.NoError(t, err)
	assert.Equal(t, Discord, platform)
	assert.Empty(t, conf.Scripts())
	assert.True(t, conf.ShareEnabled())
}<|MERGE_RESOLUTION|>--- conflicted
+++ resolved
@@ -17,11 +17,7 @@
 	if err := os.WriteFile(script2, []byte{}, 0700); err != nil {
 		t.Fatal(err)
 	}
-<<<<<<< HEAD
-	conf := New("xoxb-slack-token", "")
-=======
 	conf := New("xoxb-slack-token", "xapp-slack-app-token")
->>>>>>> a7dacbf7
 	conf.ScriptDir = dir
 	platform, err := conf.Platform()
 	assert.NoError(t, err)
