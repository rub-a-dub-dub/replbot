--- conflicted
+++ resolved
@@ -13,7 +13,14 @@
 	"text/template"
 )
 
+
+const (
+	requiredVersion     = 2.6 // see issue #
+)
+
 var (
+	tmuxVersionRegex = regexp.MustCompile(`tmux (\d+\.\d+)`)
+
 	//go:embed tmux.sh.gotmpl
 	scriptSource   string
 	scriptTemplate = template.Must(template.New("tmux_script").Parse(scriptSource))
@@ -47,7 +54,6 @@
 	width, height int
 }
 
-<<<<<<< HEAD
 type tmuxScriptParams struct {
 	MainID, FrameID  string
 	Width, Height    int
@@ -57,20 +63,6 @@
 	CaptureFile      string
 	LaunchScriptFile string
 }
-=======
-// Must be more than config.MaxSize to give tmux a little room for the other two panes
-const (
-	requiredVersion     = 2.6
-	terminalWidth       = "200"
-	terminalHeight      = "80"
-	checkMainPaneScript = "sh -c \"while true; do sleep 10; if ! tmux has-session -t %s.2; then exit; fi; done\""
-	configFile          = "set-option default-terminal xterm-256color" // must be set before new-session
-)
->>>>>>> d279db58
-
-var (
-	tmuxVersionRegex = regexp.MustCompile(`tmux (\d+\.\d+)`)
-)
 
 // NewTmux creates a new Tmux instance, but does not start the tmux
 func NewTmux(id string, width, height int) *Tmux {
